<!DOCTYPE html>
<html lang="en" class="no-js">
  <head>
    <meta charset="utf-8">
    <title>User-friendlier model forms [ brack3t ]</title>
    <meta name="description" content="">
    <meta name="author" content="Brack3t, aka Kenneth Love and Chris Jones">
    <meta name="viewport" content="width=device-width, initial-scale=1.0">
<<<<<<< HEAD
    <link rel="icon" href="./brack3t-theme/assets/favicon.ico">
=======
    <link rel="icon" type="image/ico" href="./brack3t-theme/assets/favicon.ico">
>>>>>>> f83233a6
    <link href="./" type="application/atom+xml" rel="alternate" title="brack3t ATOM Feed">

    <!-- Le HTML5 shim, for IE6-8 support of HTML elements -->
    <!--[if lt IE 9]>
      <script src="http://html5shim.googlecode.com/svn/trunk/html5.js"></script>
    <![endif]-->

    <!-- Le styles -->
    <link href="http://fonts.googleapis.com/css?family=Exo:200,300,500,700,900,200italic,300italic,500italic,700italic,900italic" rel="stylesheet">
    <link href="./brack3t-theme/assets/bootstrap/css/bootstrap.css" rel="stylesheet">
    <link href="./brack3t-theme/assets/github.css" rel="stylesheet">
    <link href="./brack3t-theme/assets/bootstrap/css/brack3t.css" rel="stylesheet">
    <script>
    var _gaq = _gaq || [];
    _gaq.push(["_setAccount", "UA-4642386-4"]);
    _gaq.push(["_trackPageview"]);

    (function() {
        var ga = document.createElement("script"); ga.type = "text/javascript"; ga.async = true;
        ga.src = ("https:" == document.location.protocol ? "https://ssl" : "http://www") + ".google-analytics.com/ga.js";
        var s = document.getElementsByTagName("script")[0]; s.parentNode.insertBefore(ga, s);
    })();
</script>
	
<script type="text/javascript">
	var disqus_identifier = "user-friendlier-model-forms.html";
	(function() {
		var dsq = document.createElement('script'); dsq.type = 'text/javascript'; dsq.async = true;
		dsq.src = 'http://brack3t.disqus.com/embed.js';
		(document.getElementsByTagName('head')[0] || document.getElementsByTagName('body')[0]).appendChild(dsq);
	})();
</script>

  </head>

  <body>

    <div class="container">
        <div class="row-fluid">
            <div class="span8">
                <header id="logo" role="banner">
                    <h1><a href="/">Brack3t</a></h1>
                    <p>Two guys&hellip; and Python.</p>
                </header>
            </div>
            <aside class="span2" id="sidebar" role="complementary">
                <nav>
                    <ul class="unstyled">
                        
                        
                            
                            <li><a href="./pages/pages/about-us.html">About</a></li>
                            
                        
                        <li><a href="./pages/projects.html">Projects</a></li>
                        <li><a href="./archives.html">Archives</a></li>
                        <li><a href="./tags.html">Tags</a></li>
                    </ul>
                </nav>
            </aside>
        </div>

        <div class="row-fluid">
            <div class="span7 offset1" id="main" role="main">
                
                
    <article>
        <header>
            <h1><span class="slabtext">User-friendlier model forms</span></h1>
            <h6><span class="permalink">Published: <a  href="./user-friendlier-model-forms.html">08-15-2012</a></span>
<span class="author">by <strong>Kenneth</strong></span>
<span class="tags">tags: <a href="./tag/django.html">django</a> <a href="./tag/python.html">python</a> <a href="./tag/forms.html">forms</a> <a href="./tag/models.html">models</a> </span>

</h6>
        </header>
        <p>Recently, in our large client project, we had need of fields, in a model form, that accepted multiple types of input, but sanitized the data for the model. For example, the <tt class="docutils literal">rent</tt> field, on the form, needs to handle a rent range (e.g. 900-1200), a single amount, or be overridden or extended by other bits of information, like &quot;call for details&quot; or &quot;on approved credit&quot;. Obviously we don't want to have to parse this out every time we read the data. So, enter our fields that tear data apart and put it together every time it passes through.</p>
<div class="section" id="model">
<h2>Model</h2>
<p>Let's go over our <tt class="docutils literal">Rent</tt> model first. It's an abstract model so we can use it in multiple places (we have more than one logical model in the system that needs to deal with rent, this way we can use it multiple places without having to hold on to a huge amount of joins). We have several other abstract models that perform the same actions as our <tt class="docutils literal">Rent</tt> model, but I won't show them here.</p>
<div class="highlight"><pre><span class="x">from django.core.exceptions import ValidationError</span>
<span class="x">from django.db import models</span>


<span class="x">class Rent(models.Model):</span>
<span class="x">    rent_low = models.PositiveIntegerField()</span>
<span class="x">    rent_high = models.PositiveIntegerField(blank=True, null=True)</span>
<span class="x">    rent_percent_income = models.FloatField(blank=True, null=True)</span>
<span class="x">    rent_oac = models.BooleanField(default=False)</span>
<span class="x">    rent_call_for_details = models.BooleanField(default=False)</span>
<span class="x">    rent_up_to = models.PositiveIntegerField(blank=True, null=True)</span>

<span class="x">    class Meta:</span>
<span class="x">        abstract = True</span>

<span class="x">    def clean(self):</span>
<span class="x">        super(Rent, self).clean()</span>
<span class="x">        if self.rent_high and self.rent_high &lt;= self.rent_low:</span>
<span class="x">            raise ValidationError(&quot;Invalid rent range.&quot;)</span>

<span class="x">        if self.rent_percent_income or self.rent_call_for_details or \</span>
<span class="x">           self.rent_up_to:</span>

<span class="x">            self.rent_low = 0</span>
<span class="x">            self.rent_high = None</span>

<span class="x">    @property</span>
<span class="x">    def rent(self):</span>
<span class="x">        if self.rent_call_for_details:</span>
<span class="x">            return u&quot;Call for details.&quot;</span>

<span class="x">        if self.rent_up_to:</span>
<span class="x">            return u&quot;Up to $%d&quot; % self.rent_up_to</span>

<span class="x">        response = &quot;&quot;</span>

<span class="x">        if self.rent_percent_income:</span>
<span class="x">            response += u&quot;%g%% of income.&quot; % self.rent_percent_income</span>

<span class="x">        if self.rent_high:</span>
<span class="x">            response +=  u&quot;%d-%d&quot; % (self.rent_low, self.rent_high)</span>

<span class="x">        if self.rent_low &gt; 0 and not self.rent_high:</span>
<span class="x">            response += u&quot;%d&quot; % self.rent_low</span>

<span class="x">        if self.rent_oac:</span>
<span class="x">            response += &quot; On approved credit.&quot;</span>

<span class="x">        return response</span>
</pre></div>
<p>The one &quot;gotcha&quot; here, that you may not get right away, is the <tt class="docutils literal">super(Rent, <span class="pre">self).clean()</span></tt> at the top of the <tt class="docutils literal">clean()</tt>. We explicitly call it here to make sure the cleaning continues up the chain in our models that extend <tt class="docutils literal">Rent</tt> and the other extended models (as mentioned, we have several models created and used this way). You'll notice in the model we have a field for each of our states, the low and high values of rent, and the other fields that override the rent output value. We also have a class property of <tt class="docutils literal">rent</tt> that we can call on the extending models to get the computed rent value.</p>
<p>That property doesn't do anything really interesting except return a value based on the field values. The clean is a little more interesting for how it sets <tt class="docutils literal">rent_low</tt> to 0 and empties out <tt class="docutils literal">rent_high</tt> when their values no longer matter.</p>
</div>
<div class="section" id="form">
<h2>Form</h2>
<div class="highlight"><pre>from django.core.validators import RegexValidator

[...]

integer_range = RegexValidator(
    regex=re.compile(r&quot;^[0-9]*(-[0-9]*)?$&quot;),
    message=&quot;Please enter a valid number, or a range in the format: 100-200&quot;,
    code=&quot;invalid&quot;
)


class FloorplanBaseForm(CommunityKwargModelFormMixin, UserKwargModelFormMixin,
    forms.ModelForm):

    rent = forms.CharField(max_length=75, required=False,
        validators=[integer_range])

    class Meta:
        model = Floorplan


    def __init__(self, *args, **kwargs):
        super(FloorplanBaseForm, self).__init__(*args, **kwargs)

        [...]

        if self.instance.pk:
            set_custom_fields(self, [&quot;rent&quot;, &quot;deposit&quot;, &quot;promo&quot;, &quot;sq_ft&quot;])

    def clean(self):
        super(FloorplanBaseForm, self).clean()
        data = self.cleaned_data

        [...]

        if data.get(&quot;rent&quot;, None) and not data[&quot;rent_call_for_details&quot;] and not\
            data[&quot;rent_percent_income&quot;] and not data[&quot;rent_up_to&quot;]:

            split_ranges(self, &quot;rent&quot;)

        clean_custom_fields(self, data, [&quot;rent&quot;, &quot;rent_call_for_details&quot;,
            &quot;rent_up_to&quot;, &quot;rent_percent_income&quot;],
            &quot;You must enter a value for rent.&quot;, &quot;rent&quot;)

        return data
</pre></div>
<p>I've removed bits of the form that deal with other fields like <tt class="docutils literal">rent</tt> since I'm not showing anything about them. This is, more or less, an abstract form. We never render it, but we extend it to support our specific floorplan types. In those extending forms, we tell <tt class="docutils literal">rent_low</tt> and <tt class="docutils literal">rent_high</tt> to be excluded. In this form, though, we provide a single <tt class="docutils literal">rent</tt> field that has a regular expression validator on it to ensure that it contains an interger or two integers separated by a hyphen. This lets the users enter data as more-or-less natural text instead of having to tab through a bunch of fields or enter the data in a weird format.</p>
<p>You'll notice three custom methods being called, <tt class="docutils literal">set_custom_fields</tt>, <tt class="docutils literal">split_ranges</tt>, and <tt class="docutils literal">clean_custom_fields</tt>. We'll cover them next.</p>
</div>
<div class="section" id="custom-methods">
<h2>Custom methods</h2>
<p>Let's go over these one at a time.</p>
<div class="highlight"><pre><span class="x">def clean_custom_fields(form, cleaned_data, fields, error_msg, field):</span>
<span class="x">    &quot;&quot;&quot;</span>
<span class="x">    Make sure at least one required option has been supplied.</span>
<span class="x">    &quot;&quot;&quot;</span>
<span class="x">    if not any([cleaned_data.get(f, None) for f in fields]):</span>
<span class="x">        form.errors[field] = form.error_class([error_msg])</span>
</pre></div>
<p>Since we have more than one field to clean, but they can be used in several different combinations, we have to make sure that at least one of the fields is provided. The <tt class="docutils literal">any</tt> method from the Python standard library is amazingly useful for this. We pass in the form, because, again, we use this multiple places, our form's cleaned data, the fields we want checked, an error message, and the field to highlight if none of them are provided. This is a fairly useful and flexible solution that has, so far, fulfilled all of our needs.</p>
<p>Next is the <tt class="docutils literal">split_ranges</tt> field.</p>
<div class="highlight"><pre><span class="x">def split_ranges(form, field):</span>
<span class="x">    &quot;&quot;&quot;</span>
<span class="x">    Split custom range fields into model fields.</span>
<span class="x">    &quot;&quot;&quot;</span>
<span class="x">    try:</span>
<span class="x">        low, high = form.cleaned_data[field].split(&quot;-&quot;)</span>
<span class="x">        setattr(form.instance, field + &quot;_low&quot;, int(low))</span>
<span class="x">        setattr(form.instance, field + &quot;_high&quot;, int(high))</span>
<span class="x">    except ValueError:</span>
<span class="x">        setattr(form.instance, field + &quot;_low&quot;, int(form.cleaned_data[field]))</span>
<span class="x">        setattr(form.instance, field + &quot;_high&quot;, None)</span>
</pre></div>
<p>This small little method takes our unified field in the form and splits it out into the <tt class="docutils literal">high</tt> and <tt class="docutils literal">low</tt> fields on the model. Since our fields are named reliably and similarly, we're able to set fields without knowing all the names.</p>
<p>Also, notice how we use the <tt class="docutils literal">ValueError</tt> that'll be thrown by not having a <tt class="docutils literal">high</tt> value to set on the form to trigger it being set to <tt class="docutils literal">None</tt>, exactly what our model is expecting already.</p>
<div class="highlight"><pre><span class="x">def set_custom_fields(form, fields):</span>
<span class="x">    &quot;&quot;&quot;</span>
<span class="x">    Combine low/high fields into the range fields.</span>
<span class="x">    &quot;&quot;&quot;</span>
<span class="x">    for field in fields:</span>
<span class="x">        if getattr(form.instance, field + &quot;_high&quot;, None):</span>
<span class="x">            form.fields[field].initial = u&quot;%d-%d&quot; % (</span>
<span class="x">                getattr(form.instance, field + &quot;_low&quot;)</span>
<span class="x">                getattr(form.instance, field + &quot;_high&quot;)</span>
<span class="x">            )</span>

<span class="x">        if getattr(form.instance, field + &quot;_low&quot;, None) &gt; 0 and not \</span>
<span class="x">            getattr(form.instance, field + &quot;_high&quot;, None):</span>

<span class="x">            form.fields[field].initial = gettar(form.instance, field + &quot;_low&quot;)</span>
</pre></div>
<p>This method is the reverse of the one above. We look at the initial data that is passed in when editing a model instance and combine our values so they match what the user would have already entered.</p>
<p>So, that model and that form combined with those methods lets us handle natural language entries for somewhat complex data. Granted, our use case would be negated by adding an extra field, but it's less friendly. One of our biggest goals on any client work we do is to make it user-friendly and a solid user experience all the way around. This bit of extra work has helped us do that quickly and easily.</p>
<p>Hopefully this gives you some ideas on how to make forms more user-friendly while maintaining solid model data on the backend. If you see something we could be doing better, please let us know in the comments.</p>
<p>Thanks to Kevin Diale for pointing out our oversight on <tt class="docutils literal">getattr</tt>/<tt class="docutils literal">setattr</tt>.</p>
</div>

    </article>

	
	<section>
		<header>
			<h1>Comments</h1>
		</header>
		<div id="disqus_thread"></div>
	</section>
	


            </div>
        </div>
        <footer><p>&copy; Brack3t. All rights reserved. <a href="./">ATOM feed</a></p></footer>
    </div> <!-- /container -->

    <!-- Le javascript
    ================================================== -->

    <!-- Placed at the end of the document so the pages load faster -->
    <script src="./brack3t-theme/assets/jquery-1.8.2.min.js"></script>
    <script src="./brack3t-theme/assets/modernizr.js"></script>
    <script src="./brack3t-theme/assets/jquery.slabtext.min.js"></script>
    <script src="./brack3t-theme/assets/jquery.fittext.js"></script>
    <script src="./brack3t-theme/assets/highlight.pack.js"></script>
    <script>
        $(function() {
            $(".slabtext").slabText({
                "maxFontSize": 200,
                "viewportBreakpoint": 768
            });
            $(".highlight pre").each(function(i, e) {hljs.highlightBlock(e, "    ")});
        });
    </script>
  </body>
</html><|MERGE_RESOLUTION|>--- conflicted
+++ resolved
@@ -6,11 +6,7 @@
     <meta name="description" content="">
     <meta name="author" content="Brack3t, aka Kenneth Love and Chris Jones">
     <meta name="viewport" content="width=device-width, initial-scale=1.0">
-<<<<<<< HEAD
-    <link rel="icon" href="./brack3t-theme/assets/favicon.ico">
-=======
     <link rel="icon" type="image/ico" href="./brack3t-theme/assets/favicon.ico">
->>>>>>> f83233a6
     <link href="./" type="application/atom+xml" rel="alternate" title="brack3t ATOM Feed">
 
     <!-- Le HTML5 shim, for IE6-8 support of HTML elements -->
@@ -80,7 +76,7 @@
     <article>
         <header>
             <h1><span class="slabtext">User-friendlier model forms</span></h1>
-            <h6><span class="permalink">Published: <a  href="./user-friendlier-model-forms.html">08-15-2012</a></span>
+            <h6><span class="permalink">Published: <a  href="./user-friendlier-model-forms.html">06-26-2012</a></span>
 <span class="author">by <strong>Kenneth</strong></span>
 <span class="tags">tags: <a href="./tag/django.html">django</a> <a href="./tag/python.html">python</a> <a href="./tag/forms.html">forms</a> <a href="./tag/models.html">models</a> </span>
 
