--- conflicted
+++ resolved
@@ -8,55 +8,7 @@
     <link rel="stylesheet" type="text/css" href="assets/style.css">
     <script type="text/javascript" src="assets/jquery-1.7.1.min.js"></script>
     <script type="text/javascript" src="assets/strftime.js"></script>
-<<<<<<< HEAD
     <script type="text/javascript" src="assets/application.js"></script>
-=======
-    <script type="text/javascript">
-    function addRecentlyUpdatedRepo(repo) {
-      var $item = $("<li>");
-      $item.append('<span class="name"><a href="' + repo.html_url + '">' + repo.name + '</a></span>');
-      $item.append('<span class="time"><a href="' + repo.html_url + '/commits">' + strftime("%h %e, %Y", repo.pushed_at) + '</a></span>');
-      $item.append('<span class="bullet">&sdot;</span>');
-      $item.append('<span class="watchers"><a href="' + repo.html_url + '/watchers">' + repo.watchers + ' watchers</a></span>');
-      $item.append('<span class="bullet">&sdot;</span>');
-      $item.append('<span class="forks"><a href="' + repo.html_url + '/network">' + repo.forks + ' forks</a></span>');
-      $item.appendTo("#recently-updated-repos");
-    }
-
-    $.getJSON("https://api.github.com/users/twitter/repos", function (repos) {
-      $(function () {
-        $("#num-repos").val(repos.length);
-
-        $.each(repos, function (i, repo) {
-          repo.pushed_at = new Date(repo.pushed_at);
-        });
-
-        // Sort by most-recently pushed to.
-        repos.sort(function (a, b) {
-          if (a.pushed_at < b.pushed_at) return 1;
-          if (b.pushed_at < a.pushed_at) return -1;
-          return 0;
-        });
-
-        $.each(repos.slice(0, 3), function (i, repo) {
-          addRecentlyUpdatedRepo(repo);
-        });
-      });
-    });
-
-    // $.getJSON("https://api.github.com/orgs/twitter", function (data) {
-    //   $(function () {
-    //     $("#num-repos").val(data.public_repos);
-    //   });
-    // });
-
-    $.getJSON("https://api.github.com/orgs/twitter/members", function (members) {
-      $(function () {
-        $("#num-members").val(members.length);
-      });
-    });
-    </script>
->>>>>>> d5109171
   </head>
   <body>
     <div id="wrapper" class="grid clearfix">
