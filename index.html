--- conflicted
+++ resolved
@@ -6,11 +6,7 @@
     <meta name="description" content="">
     <meta name="author" content="Brack3t, aka Kenneth Love and Chris Jones">
     <meta name="viewport" content="width=device-width, initial-scale=1.0">
-<<<<<<< HEAD
-    <link rel="icon" href="./brack3t-theme/assets/favicon.ico">
-=======
     <link rel="icon" type="image/ico" href="./brack3t-theme/assets/favicon.ico">
->>>>>>> f83233a6
     <link href="./" type="application/atom+xml" rel="alternate" title="brack3t ATOM Feed">
 
     <!-- Le HTML5 shim, for IE6-8 support of HTML elements -->
@@ -74,7 +70,7 @@
     <article>
         <header>
             <h1><a href="./getting-started-with-django-kickstarter.html" class="slabtext">Getting Started with Django Kickstarter</a></h1>
-            <h6><span class="permalink">Published: <a  href="./getting-started-with-django-kickstarter.html">10-09-2012</a></span>
+            <h6><span class="permalink">Published: <a  href="./getting-started-with-django-kickstarter.html">10-08-2012</a></span>
 <span class="author">by <strong>Kenneth</strong></span>
 <span class="tags">tags: <a href="./tag/projects.html">projects</a> <a href="./tag/django.html">django</a> <a href="./tag/teaching.html">teaching</a> </span>
 
@@ -89,7 +85,7 @@
     <article>
         <header>
             <h1><a href="./ajax-and-django-views.html" class="slabtext">AJAX and Django Views</a></h1>
-            <h6><span class="permalink">Published: <a  href="./ajax-and-django-views.html">08-15-2012</a></span>
+            <h6><span class="permalink">Published: <a  href="./ajax-and-django-views.html">06-26-2012</a></span>
 <span class="author">by <strong>Chris and Kenneth</strong></span>
 <span class="tags">tags: <a href="./tag/django.html">django</a> <a href="./tag/ajax.html">ajax</a> <a href="./tag/jquery.html">jquery</a> </span>
 
@@ -101,7 +97,7 @@
     <article>
         <header>
             <h1><a href="./generic-layouts-in-crispy-forms.html" class="slabtext">Generic Layouts in Crispy Forms</a></h1>
-            <h6><span class="permalink">Published: <a  href="./generic-layouts-in-crispy-forms.html">08-15-2012</a></span>
+            <h6><span class="permalink">Published: <a  href="./generic-layouts-in-crispy-forms.html">06-26-2012</a></span>
 <span class="author">by <strong>Kenneth</strong></span>
 <span class="tags">tags: <a href="./tag/django.html">django</a> <a href="./tag/django-crispy-forms.html">django-crispy-forms</a> <a href="./tag/tip.html">tip</a> </span>
 
@@ -114,7 +110,7 @@
     <article>
         <header>
             <h1><a href="./our-custom-mixins.html" class="slabtext">Our Custom Mixins</a></h1>
-            <h6><span class="permalink">Published: <a  href="./our-custom-mixins.html">08-15-2012</a></span>
+            <h6><span class="permalink">Published: <a  href="./our-custom-mixins.html">06-26-2012</a></span>
 <span class="author">by <strong>Chris</strong></span>
 <span class="tags">tags: <a href="./tag/django.html">django</a> <a href="./tag/CBVs.html">CBVs</a> </span>
 
@@ -128,7 +124,7 @@
     <article>
         <header>
             <h1><a href="./user-friendlier-model-forms.html" class="slabtext">User-friendlier model forms</a></h1>
-            <h6><span class="permalink">Published: <a  href="./user-friendlier-model-forms.html">08-15-2012</a></span>
+            <h6><span class="permalink">Published: <a  href="./user-friendlier-model-forms.html">06-26-2012</a></span>
 <span class="author">by <strong>Kenneth</strong></span>
 <span class="tags">tags: <a href="./tag/django.html">django</a> <a href="./tag/python.html">python</a> <a href="./tag/forms.html">forms</a> <a href="./tag/models.html">models</a> </span>
 
@@ -140,7 +136,7 @@
     <article>
         <header>
             <h1><a href="./what-we-use.html" class="slabtext">What We Use</a></h1>
-            <h6><span class="permalink">Published: <a  href="./what-we-use.html">08-15-2012</a></span>
+            <h6><span class="permalink">Published: <a  href="./what-we-use.html">06-26-2012</a></span>
 <span class="author">by <strong>Kenneth</strong></span>
 <span class="tags">tags: <a href="./tag/workflow.html">workflow</a> <a href="./tag/tools.html">tools</a> </span>
 
