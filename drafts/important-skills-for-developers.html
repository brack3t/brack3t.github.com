--- conflicted
+++ resolved
@@ -6,11 +6,7 @@
     <meta name="description" content="">
     <meta name="author" content="Brack3t, aka Kenneth Love and Chris Jones">
     <meta name="viewport" content="width=device-width, initial-scale=1.0">
-<<<<<<< HEAD
-    <link rel="icon" href=".././brack3t-theme/assets/favicon.ico">
-=======
     <link rel="icon" type="image/ico" href=".././brack3t-theme/assets/favicon.ico">
->>>>>>> f83233a6
     <link href=".././" type="application/atom+xml" rel="alternate" title="brack3t ATOM Feed">
 
     <!-- Le HTML5 shim, for IE6-8 support of HTML elements -->
@@ -80,7 +76,7 @@
     <article>
         <header>
             <h1><span class="slabtext">Important Skills for Developers</span></h1>
-            <h6><span class="permalink">Published: <a  href=".././important-skills-for-developers.html">08-15-2012</a></span>
+            <h6><span class="permalink">Published: <a  href=".././important-skills-for-developers.html">08-07-2012</a></span>
 <span class="author">by <strong>Kenneth</strong></span>
 <span class="tags">tags: <a href=".././tag/programming.html">programming</a> <a href=".././tag/advice.html">advice</a> </span>
 
